--- conflicted
+++ resolved
@@ -536,17 +536,10 @@
 
     # Do the parsing.
     earley = EarleyChartParser(grammar, trace=trace)
-<<<<<<< HEAD
-    t = time.time()
-    chart = earley.chart_parse(tokens)
-    parses = list(chart.parses(grammar.start()))
-    t = time.time() - t
-=======
     t = time_clock()
     chart = earley.chart_parse(tokens)
     parses = list(chart.parses(grammar.start()))
     t = time_clock() - t
->>>>>>> 762663e9
 
     # Print results.
     if numparses:
