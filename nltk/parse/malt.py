--- conflicted
+++ resolved
@@ -329,7 +329,6 @@
     """
     A demonstration function to show how NLTK users can use the malt parser API.
 
-<<<<<<< HEAD
     >>> from nltk import pos_tag
     >>> assert 'MALT_PARSER' in os.environ, str(
     ... "Please set MALT_PARSER in your global environment, e.g.:\n"
@@ -393,73 +392,6 @@
     >>> print(next(next(parsed_sents)).tree())
     (flies Time (like banana) .)
     """
-=======
-        >>> from nltk import pos_tag
-        >>> assert 'MALT_PARSER' in os.environ, str(
-        ... "Please set MALT_PARSER in your global environment, e.g.:\n"
-        ... "$ export MALT_PARSER='/home/user/maltparser-1.7.2/'")
-        >>>
-        >>> assert 'MALT_MODEL' in os.environ, str(
-        ... "Please set MALT_MODEL in your global environment, e.g.:\n"
-        ... "$ export MALT_MODEL='/home/user/engmalt.linear-1.7.mco'")
-        >>>
-        >>> _dg1_str = str("1    John    _    NNP   _    _    2    SUBJ    _    _\n"
-        ...             "2    sees    _    VB    _    _    0    ROOT    _    _\n"
-        ...             "3    a       _    DT    _    _    4    SPEC    _    _\n"
-        ...             "4    dog     _    NN    _    _    2    OBJ     _    _\n"
-        ...             "5    .     _    .    _    _    2    PUNCT     _    _\n")
-        >>>
-        >>>
-        >>> _dg2_str  = str("1    John    _    NNP   _    _    2    SUBJ    _    _\n"
-        ...             "2    walks   _    VB    _    _    0    ROOT    _    _\n"
-        ...             "3    .     _    .    _    _    2    PUNCT     _    _\n")
-        >>> dg1 = DependencyGraph(_dg1_str)
-        >>> dg2 = DependencyGraph(_dg2_str)
-        >>> # Initialize a MaltParser object
-        >>> parser_dirname = 'maltparser-1.7.2'
-        >>> mp = MaltParser(parser_dirname=parser_dirname)
-        >>>
-        >>> # Trains a model.
-        >>> mp.train([dg1,dg2], verbose=False)
-        >>> sent1 = ['John','sees','Mary', '.']
-        >>> sent2 = ['John', 'walks', 'a', 'dog', '.']
-        >>>
-        >>> # Parse a single sentence.
-        >>> parsed_sent1 = mp.parse_one(sent1)
-        >>> parsed_sent2 = mp.parse_one(sent2)
-        >>> print (parsed_sent1.tree())
-        (sees John Mary .)
-        >>> print (parsed_sent2.tree())
-        (walks John (dog a) .)
-        >>>
-        >>> # Parsing multiple sentences.
-        >>> sentences = [sent1,sent2]
-        >>> parsed_sents = mp.parse_sents(sentences)
-        >>> print(next(next(parsed_sents)).tree())
-        (sees John Mary .)
-        >>> print(next(next(parsed_sents)).tree())
-        (walks John (dog a) .)
-        >>>
-        >>> # Initialize a MaltParser object with an English pre-trained model.
-        >>> parser_dirname = 'maltparser-1.7.2'
-        >>> model_name = 'engmalt.linear-1.7.mco'
-        >>> mp = MaltParser(parser_dirname=parser_dirname, model_filename=model_name, tagger=pos_tag)
-        >>> sent1 = 'I shot an elephant in my pajamas .'.split()
-        >>> sent2 = 'Time flies like banana .'.split()
-        >>>
-        >>> # Parse a single sentence.
-        >>> print(mp.parse_one(sent1).tree())
-        (shot I (elephant an) (in (pajamas my)) .)
-        >>>
-        # Parsing multiple sentences
-        >>> sentences = [sent1,sent2]
-        >>> parsed_sents = mp.parse_sents(sentences)
-        >>> print(next(next(parsed_sents)).tree())
-        (shot I (elephant an) (in (pajamas my)) .)
-        >>> print(next(next(parsed_sents)).tree())
-        (flies Time (like banana) .)
-    """
-    
->>>>>>> 1e9f1d38
+
     import doctest
     doctest.testmod()