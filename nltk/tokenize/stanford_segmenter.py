--- conflicted
+++ resolved
@@ -18,17 +18,12 @@
 import json
 from subprocess import PIPE
 
-<<<<<<< HEAD
 from nltk import compat
 from nltk.internals import find_jar, find_file, find_dir, \
                            config_java, java, _java_options
-=======
+from nltk.tokenize.api import TokenizerI
+
 from six import text_type
-
-from nltk.internals import find_jar, config_java, java, _java_options
->>>>>>> e99afc5b
-
-from nltk.tokenize.api import TokenizerI
 
 _stanford_url = 'https://nlp.stanford.edu/software'
 
